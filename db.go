--- conflicted
+++ resolved
@@ -3,12 +3,7 @@
 import (
 	"context"
 	"database/sql"
-	"database/sql/driver"
-<<<<<<< HEAD
-	"time"
-
-=======
->>>>>>> ee782b0d
+	"database/sql/driver" 
 	"go.uber.org/multierr"
 	"time"
 )
