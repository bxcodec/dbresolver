--- conflicted
+++ resolved
@@ -18,12 +18,8 @@
 	Begin() (*sql.Tx, error)
 	BeginTx(ctx context.Context, opts *sql.TxOptions) (*sql.Tx, error)
 	Close() error
-<<<<<<< HEAD
-	Conn(ctx context.Context) (*sql.Conn, error) // db stats for only one of the primary db
-=======
 	// Conn only available for the primary db or the first primary db (if using multi-primary)
 	Conn(ctx context.Context) (*sql.Conn, error)
->>>>>>> dd35deea
 	Driver() driver.Driver
 	Exec(query string, args ...interface{}) (sql.Result, error)
 	ExecContext(ctx context.Context, query string, args ...interface{}) (sql.Result, error)
@@ -41,13 +37,6 @@
 	SetMaxOpenConns(n int)
 	PrimaryDBs() []*sql.DB
 	ReplicaDBs() []*sql.DB
-<<<<<<< HEAD
-	Stats() sql.DBStats // db stats for only one of the primary db
-}
-
-// sqlDB is a logical database with multiple underlying physical databases
-// forming a single ReadWrite (primary) with multiple ReadOnly(replicas) database.
-=======
 	// Stats only available for the primary db or the first primary db (if using multi-primary)
 	Stats() sql.DBStats
 }
@@ -60,38 +49,18 @@
 
 // sqlDB is a logical database with multiple underlying physical databases
 // forming a single ReadWrite (primary) with multiple ReadOnly(replicas) db.
->>>>>>> dd35deea
 // Reads and writes are automatically directed to the correct db connection
 type sqlDB struct {
 	primaries        []*sql.DB
 	replicas         []*sql.DB
-<<<<<<< HEAD
-	totalConnections int
-	replicasCount    uint64 // Monotonically incrementing counter on each query
-	primariesCount   uint64 // Monotonically incrementing counter on each query
-=======
 	totalConnection  int
 	loadBalancer     DBLoadBalancer
 	stmtLoadBalancer StmtLoadBalancer
->>>>>>> dd35deea
 }
 
 // Open concurrently opens each underlying db connection
 // dataSourceNames must be a semi-comma separated list of DSNs with the first
 // one being used as the RW-database(primary) and the rest as RO databases (replicas).
-<<<<<<< HEAD
-func Open(driverName, dataSourceNames string) (db DB, err error) {
-	conns := strings.Split(dataSourceNames, ";")
-	database := &sqlDB{
-		replicas:  make([]*sql.DB, len(conns)-1),
-		primaries: make([]*sql.DB, 1),
-	}
-
-	database.totalConnections = len(conns)
-	err = doParallely(database.totalConnections, func(i int) (err error) {
-		if i == 0 {
-			database.primaries[0], err = sql.Open(driverName, conns[i])
-=======
 func Open(driverName, dataSourceNames string) (res DB, err error) {
 	conns := strings.Split(dataSourceNames, ";")
 	if len(conns) == 0 {
@@ -109,7 +78,6 @@
 	err = doParallely(db.totalConnection, func(i int) (err error) {
 		if i == 0 {
 			db.primaries[0], err = sql.Open(driverName, conns[i])
->>>>>>> dd35deea
 			return err
 		}
 		var roDB *sql.DB
@@ -117,68 +85,17 @@
 		if err != nil {
 			return
 		}
-<<<<<<< HEAD
-		database.replicas[i-1] = roDB
-		return err
-	})
-
-	return database, err
-=======
 		db.replicas[i-1] = roDB
 		return err
 	})
 
 	return db, err
->>>>>>> dd35deea
 }
 
 // OpenMultiPrimary concurrently opens each underlying db connection
 // both primaryDataSourceNames and readOnlyDataSourceNames must be a semi-comma separated list of DSNs
 // primaryDataSourceNames will be used as the RW-database(primary)
 // and readOnlyDataSourceNames as RO databases (replicas).
-<<<<<<< HEAD
-func OpenMultiPrimary(driverName, primaryDataSourceNames, readOnlyDataSourceNames string) (db DB, err error) {
-	primaryConns := strings.Split(primaryDataSourceNames, ";")
-	readOnlyConns := strings.Split(readOnlyDataSourceNames, ";")
-	database := &sqlDB{
-		replicas:  make([]*sql.DB, len(readOnlyConns)),
-		primaries: make([]*sql.DB, len(primaryConns)),
-	}
-
-	database.totalConnections = len(primaryConns) + len(readOnlyConns)
-	err = doParallely(database.totalConnections, func(i int) (err error) {
-		if i < len(primaryConns) {
-			database.primaries[0], err = sql.Open(driverName, primaryConns[i])
-			return err
-		}
-		roIndex := i - len(primaryConns)
-		database.replicas[roIndex], err = sql.Open(driverName, readOnlyConns[roIndex])
-		return err
-	})
-
-	return database, err
-}
-
-// PrimaryDBs return all the active primary DB
-func (database *sqlDB) PrimaryDBs() []*sql.DB {
-	return database.primaries
-}
-
-// PrimaryDBs return all the active replica DB
-func (database *sqlDB) ReplicaDBs() []*sql.DB {
-	return database.replicas
-}
-
-// Close closes all physical databases concurrently, releasing any open resources.
-func (database *sqlDB) Close() error {
-	return doParallely(database.totalConnections, func(i int) (err error) {
-		if i < len(database.primaries) {
-			return database.primaries[i].Close()
-		}
-
-		roIndex := i - len(database.primaries)
-		return database.replicas[roIndex].Close()
-=======
 func OpenMultiPrimary(driverName, primaryDataSourceNames, readOnlyDataSourceNames string) (res DB, err error) {
 	primaryConns := strings.Split(primaryDataSourceNames, ";")
 	readOnlyConns := strings.Split(readOnlyDataSourceNames, ";")
@@ -228,20 +145,10 @@
 
 		roIndex := i - len(db.primaries)
 		return db.replicas[roIndex].Close()
->>>>>>> dd35deea
 	})
 }
 
 // Driver returns the physical database's underlying driver.
-<<<<<<< HEAD
-func (database *sqlDB) Driver() driver.Driver {
-	return database.ReadWrite().Driver()
-}
-
-// Begin starts a transaction on the RW-database. The isolation level is dependent on the driver.
-func (database *sqlDB) Begin() (*sql.Tx, error) {
-	return database.ReadWrite().Begin()
-=======
 func (db *sqlDB) Driver() driver.Driver {
 	return db.ReadWrite().Driver()
 }
@@ -249,7 +156,6 @@
 // Begin starts a transaction on the RW-db. The isolation level is dependent on the driver.
 func (db *sqlDB) Begin() (*sql.Tx, error) {
 	return db.ReadWrite().Begin()
->>>>>>> dd35deea
 }
 
 // BeginTx starts a transaction with the provided context on the RW-db.
@@ -257,51 +163,26 @@
 // The provided TxOptions is optional and may be nil if defaults should be used.
 // If a non-default isolation level is used that the driver doesn't support,
 // an error will be returned.
-<<<<<<< HEAD
-func (database *sqlDB) BeginTx(ctx context.Context, opts *sql.TxOptions) (*sql.Tx, error) {
-	return database.ReadWrite().BeginTx(ctx, opts)
-=======
 func (db *sqlDB) BeginTx(ctx context.Context, opts *sql.TxOptions) (*sql.Tx, error) {
 	return db.ReadWrite().BeginTx(ctx, opts)
->>>>>>> dd35deea
 }
 
 // Exec executes a query without returning any rows.
 // The args are for any placeholder parameters in the query.
 // Exec uses the RW-database as the underlying db connection
-<<<<<<< HEAD
-func (database *sqlDB) Exec(query string, args ...interface{}) (sql.Result, error) {
-	return database.ReadWrite().Exec(query, args...)
-=======
 func (db *sqlDB) Exec(query string, args ...interface{}) (sql.Result, error) {
 	return db.ReadWrite().Exec(query, args...)
->>>>>>> dd35deea
 }
 
 // ExecContext executes a query without returning any rows.
 // The args are for any placeholder parameters in the query.
 // Exec uses the RW-database as the underlying db connection
-<<<<<<< HEAD
-func (database *sqlDB) ExecContext(ctx context.Context, query string, args ...interface{}) (sql.Result, error) {
-	return database.ReadWrite().ExecContext(ctx, query, args...)
-=======
 func (db *sqlDB) ExecContext(ctx context.Context, query string, args ...interface{}) (sql.Result, error) {
 	return db.ReadWrite().ExecContext(ctx, query, args...)
->>>>>>> dd35deea
 }
 
 // Ping verifies if a connection to each physical database is still alive,
 // establishing a connection if necessary.
-<<<<<<< HEAD
-func (database *sqlDB) Ping() error {
-	return doParallely(database.totalConnections, func(i int) error {
-		if i < len(database.primaries) {
-			return database.primaries[i].Ping()
-		}
-
-		roIndex := i - len(database.primaries)
-		return database.replicas[roIndex].Ping()
-=======
 func (db *sqlDB) Ping() error {
 	return doParallely(db.totalConnection, func(i int) error {
 		if i < len(db.primaries) {
@@ -310,21 +191,11 @@
 
 		roIndex := i - len(db.primaries)
 		return db.replicas[roIndex].Ping()
->>>>>>> dd35deea
 	})
 }
 
 // PingContext verifies if a connection to each physical database is still
 // alive, establishing a connection if necessary.
-<<<<<<< HEAD
-func (database *sqlDB) PingContext(ctx context.Context) error {
-	return doParallely(database.totalConnections, func(i int) error {
-		if i < len(database.primaries) {
-			return database.primaries[i].PingContext(ctx)
-		}
-		roIndex := i - len(database.primaries)
-		return database.replicas[roIndex].PingContext(ctx)
-=======
 func (db *sqlDB) PingContext(ctx context.Context) error {
 	return doParallely(db.totalConnection, func(i int) error {
 		if i < len(db.primaries) {
@@ -332,28 +203,11 @@
 		}
 		roIndex := i - len(db.primaries)
 		return db.replicas[roIndex].PingContext(ctx)
->>>>>>> dd35deea
 	})
 }
 
 // Prepare creates a prepared statement for later queries or executions
 // on each physical database, concurrently.
-<<<<<<< HEAD
-func (database *sqlDB) Prepare(query string) (Stmt, error) {
-	stmt := &stmt{
-		db: database,
-	}
-	roStmts := make([]*sql.Stmt, len(database.replicas))
-	primaryStmts := make([]*sql.Stmt, len(database.primaries))
-	err := doParallely(database.totalConnections, func(i int) (err error) {
-		if i < len(database.primaries) {
-			primaryStmts[i], err = database.primaries[i].Prepare(query)
-			return err
-		}
-
-		roIndex := i - len(database.primaries)
-		roStmts[roIndex], err = database.replicas[roIndex].Prepare(query)
-=======
 func (db *sqlDB) Prepare(query string) (Stmt, error) {
 	stmt := &stmt{
 		db:           db,
@@ -369,7 +223,6 @@
 
 		roIndex := i - len(db.primaries)
 		roStmts[roIndex], err = db.replicas[roIndex].Prepare(query)
->>>>>>> dd35deea
 		return err
 	})
 
@@ -387,22 +240,6 @@
 //
 // The provided context is used for the preparation of the statement, not for
 // the execution of the statement.
-<<<<<<< HEAD
-func (database *sqlDB) PrepareContext(ctx context.Context, query string) (Stmt, error) {
-	stmt := &stmt{
-		db: database,
-	}
-	roStmts := make([]*sql.Stmt, len(database.replicas))
-	primaryStmts := make([]*sql.Stmt, len(database.primaries))
-	err := doParallely(database.totalConnections, func(i int) (err error) {
-		if i < len(database.primaries) {
-			primaryStmts[i], err = database.primaries[i].PrepareContext(ctx, query)
-			return err
-		}
-
-		roIndex := i - len(database.primaries)
-		roStmts[roIndex], err = database.replicas[roIndex].PrepareContext(ctx, query)
-=======
 func (db *sqlDB) PrepareContext(ctx context.Context, query string) (Stmt, error) {
 	stmt := &stmt{
 		db:           db,
@@ -418,7 +255,6 @@
 
 		roIndex := i - len(db.primaries)
 		roStmts[roIndex], err = db.replicas[roIndex].PrepareContext(ctx, query)
->>>>>>> dd35deea
 		return err
 	})
 
@@ -434,51 +270,31 @@
 // Query executes a query that returns rows, typically a SELECT.
 // The args are for any placeholder parameters in the query.
 // Query uses a radonly db as the physical db.
-<<<<<<< HEAD
-func (database *sqlDB) Query(query string, args ...interface{}) (*sql.Rows, error) {
-	return database.ReadOnly().Query(query, args...)
-=======
 func (db *sqlDB) Query(query string, args ...interface{}) (*sql.Rows, error) {
 	return db.ReadOnly().Query(query, args...)
->>>>>>> dd35deea
 }
 
 // QueryContext executes a query that returns rows, typically a SELECT.
 // The args are for any placeholder parameters in the query.
 // QueryContext uses a radonly db as the physical db.
-<<<<<<< HEAD
-func (database *sqlDB) QueryContext(ctx context.Context, query string, args ...interface{}) (*sql.Rows, error) {
-	return database.ReadOnly().QueryContext(ctx, query, args...)
-=======
 func (db *sqlDB) QueryContext(ctx context.Context, query string, args ...interface{}) (*sql.Rows, error) {
 	return db.ReadOnly().QueryContext(ctx, query, args...)
->>>>>>> dd35deea
 }
 
 // QueryRow executes a query that is expected to return at most one row.
 // QueryRow always return a non-nil value.
 // Errors are deferred until Row's Scan method is called.
 // QueryRow uses a radonly db as the physical db.
-<<<<<<< HEAD
-func (database *sqlDB) QueryRow(query string, args ...interface{}) *sql.Row {
-	return database.ReadOnly().QueryRow(query, args...)
-=======
 func (db *sqlDB) QueryRow(query string, args ...interface{}) *sql.Row {
 	return db.ReadOnly().QueryRow(query, args...)
->>>>>>> dd35deea
 }
 
 // QueryRowContext executes a query that is expected to return at most one row.
 // QueryRowContext always return a non-nil value.
 // Errors are deferred until Row's Scan method is called.
 // QueryRowContext uses a radonly db as the physical db.
-<<<<<<< HEAD
-func (database *sqlDB) QueryRowContext(ctx context.Context, query string, args ...interface{}) *sql.Row {
-	return database.ReadOnly().QueryRowContext(ctx, query, args...)
-=======
 func (db *sqlDB) QueryRowContext(ctx context.Context, query string, args ...interface{}) *sql.Row {
 	return db.ReadOnly().QueryRowContext(ctx, query, args...)
->>>>>>> dd35deea
 }
 
 // SetMaxIdleConns sets the maximum number of connections in the idle
@@ -486,15 +302,6 @@
 // If MaxOpenConns is greater than 0 but less than the new MaxIdleConns then the
 // new MaxIdleConns will be reduced to match the MaxOpenConns limit
 // If n <= 0, no idle connections are retained.
-<<<<<<< HEAD
-func (database *sqlDB) SetMaxIdleConns(n int) {
-	for i := range database.primaries {
-		database.primaries[i].SetMaxIdleConns(n)
-	}
-
-	for i := range database.replicas {
-		database.replicas[i].SetMaxIdleConns(n)
-=======
 func (db *sqlDB) SetMaxIdleConns(n int) {
 	for i := range db.primaries {
 		db.primaries[i].SetMaxIdleConns(n)
@@ -502,7 +309,6 @@
 
 	for i := range db.replicas {
 		db.replicas[i].SetMaxIdleConns(n)
->>>>>>> dd35deea
 	}
 }
 
@@ -512,91 +318,35 @@
 // is less than MaxIdleConns, then MaxIdleConns will be reduced to match
 // the new MaxOpenConns limit. If n <= 0, then there is no limit on the number
 // of open connections. The default is 0 (unlimited).
-<<<<<<< HEAD
-func (database *sqlDB) SetMaxOpenConns(n int) {
-	for i := range database.primaries {
-		database.primaries[i].SetMaxOpenConns(n)
-	}
-	for i := range database.replicas {
-		database.replicas[i].SetMaxOpenConns(n)
-=======
 func (db *sqlDB) SetMaxOpenConns(n int) {
 	for i := range db.primaries {
 		db.primaries[i].SetMaxOpenConns(n)
 	}
 	for i := range db.replicas {
 		db.replicas[i].SetMaxOpenConns(n)
->>>>>>> dd35deea
 	}
 }
 
 // SetConnMaxLifetime sets the maximum amount of time a connection may be reused.
 // Expired connections may be closed lazily before reuse.
 // If d <= 0, connections are reused forever.
-<<<<<<< HEAD
-func (database *sqlDB) SetConnMaxLifetime(d time.Duration) {
-	for i := range database.primaries {
-		database.primaries[i].SetConnMaxLifetime(d)
-	}
-	for i := range database.replicas {
-		database.replicas[i].SetConnMaxLifetime(d)
-=======
 func (db *sqlDB) SetConnMaxLifetime(d time.Duration) {
 	for i := range db.primaries {
 		db.primaries[i].SetConnMaxLifetime(d)
 	}
 	for i := range db.replicas {
 		db.replicas[i].SetConnMaxLifetime(d)
->>>>>>> dd35deea
 	}
 }
 
 // SetConnMaxIdleTime sets the maximum amount of time a connection may be idle.
 // Expired connections may be closed lazily before reuse.
 // If d <= 0, connections are not closed due to a connection's idle time.
-<<<<<<< HEAD
-func (database *sqlDB) SetConnMaxIdleTime(d time.Duration) {
-	for i := range database.primaries {
-		database.primaries[i].SetConnMaxIdleTime(d)
-	}
-
-	for i := range database.replicas {
-		database.replicas[i].SetConnMaxIdleTime(d)
-=======
 func (db *sqlDB) SetConnMaxIdleTime(d time.Duration) {
 	for i := range db.primaries {
 		db.primaries[i].SetConnMaxIdleTime(d)
->>>>>>> dd35deea
-	}
-
-<<<<<<< HEAD
-// ReadOnly returns the readonly database
-func (database *sqlDB) ReadOnly() *sql.DB {
-	if database.totalConnections == len(database.primaries) {
-		return database.primaries[database.rounRobinRW(len(database.primaries))]
-	}
-
-	return database.replicas[database.rounRobinRO(len(database.replicas))]
-}
-
-// ReadWrite returns the primary database
-func (database *sqlDB) ReadWrite() *sql.DB {
-	return database.primaries[database.rounRobinRW(len(database.primaries))]
-}
-
-func (database *sqlDB) rounRobinRO(n int) int {
-	if n <= 1 {
-		return 0
-	}
-	return int(atomic.AddUint64(&database.replicasCount, 1) % uint64(n))
-}
-
-func (database *sqlDB) rounRobinRW(n int) int {
-	if n <= 1 {
-		return 0
-	}
-	return int(atomic.AddUint64(&database.primariesCount, 1) % uint64(n))
-=======
+	}
+
 	for i := range db.replicas {
 		db.replicas[i].SetConnMaxIdleTime(d)
 	}
@@ -613,20 +363,10 @@
 // ReadWrite returns the primary database
 func (db *sqlDB) ReadWrite() *sql.DB {
 	return db.loadBalancer.Resolve(db.primaries)
->>>>>>> dd35deea
 }
 
 // Conn returns a single connection by either opening a new connection or returning an existing connection from the
 // connection pool of the first primary db.
-<<<<<<< HEAD
-func (database *sqlDB) Conn(ctx context.Context) (*sql.Conn, error) {
-	return database.primaries[0].Conn(ctx)
-}
-
-// Stats returns database statistics for the first primary db
-func (database *sqlDB) Stats() sql.DBStats {
-	return database.primaries[0].Stats()
-=======
 func (db *sqlDB) Conn(ctx context.Context) (*sql.Conn, error) {
 	return db.primaries[0].Conn(ctx)
 }
@@ -634,5 +374,4 @@
 // Stats returns database statistics for the first primary db
 func (db *sqlDB) Stats() sql.DBStats {
 	return db.primaries[0].Stats()
->>>>>>> dd35deea
 }