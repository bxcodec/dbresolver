--- conflicted
+++ resolved
@@ -3,13 +3,8 @@
 import (
 	"context"
 	"database/sql"
-<<<<<<< HEAD
-=======
 	"github.com/DATA-DOG/go-sqlmock"
->>>>>>> 31bb8744
 	"testing"
-
-	"github.com/DATA-DOG/go-sqlmock"
 )
 
 func TestMultiWrite(t *testing.T) {
