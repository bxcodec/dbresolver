package dbresolver

import (
	"context"
	"database/sql"
)

// Stmt is an aggregate prepared statement.
// It holds a prepared statement for each underlying physical db.
type Stmt interface {
	Close() error
	Exec(...interface{}) (sql.Result, error)
	ExecContext(ctx context.Context, args ...interface{}) (sql.Result, error)
	Query(...interface{}) (*sql.Rows, error)
	QueryContext(ctx context.Context, args ...interface{}) (*sql.Rows, error)
	QueryRow(args ...interface{}) *sql.Row
	QueryRowContext(ctx context.Context, args ...interface{}) *sql.Row
}

type stmt struct {
<<<<<<< HEAD
	db *sqlDB

=======
	db           *sqlDB
	loadBalancer StmtLoadBalancer
>>>>>>> dd35deea
	primaryStmts []*sql.Stmt
	replicaStmts []*sql.Stmt
}

// Close closes the statement by concurrently closing all underlying
// statements concurrently, returning the first non nil error.
func (s *stmt) Close() error {
<<<<<<< HEAD
	return doParallely(s.db.totalConnections, func(i int) error {
=======
	return doParallely(s.db.totalConnection, func(i int) error {
>>>>>>> dd35deea
		if i < len(s.primaryStmts) {
			return s.primaryStmts[i].Close()
		}

		roIndex := i - len(s.primaryStmts)
		return s.replicaStmts[roIndex].Close()
	})
}

// Exec executes a prepared statement with the given arguments
// and returns a Result summarizing the effect of the statement.
// Exec uses the master as the underlying physical db.
func (s *stmt) Exec(args ...interface{}) (sql.Result, error) {
	return s.RWStmt().Exec(args...)
}

// ExecContext executes a prepared statement with the given arguments
// and returns a Result summarizing the effect of the statement.
// Exec uses the master as the underlying physical db.
func (s *stmt) ExecContext(ctx context.Context, args ...interface{}) (sql.Result, error) {
	return s.RWStmt().ExecContext(ctx, args...)
}

// Query executes a prepared query statement with the given
// arguments and returns the query results as a *sql.Rows.
// Query uses the read only DB as the underlying physical db.
func (s *stmt) Query(args ...interface{}) (*sql.Rows, error) {
	return s.ROStmt().Query(args...)
}

// QueryContext executes a prepared query statement with the given
// arguments and returns the query results as a *sql.Rows.
// Query uses the read only DB as the underlying physical db.
func (s *stmt) QueryContext(ctx context.Context, args ...interface{}) (*sql.Rows, error) {
	return s.ROStmt().QueryContext(ctx, args...)
}

// QueryRow executes a prepared query statement with the given arguments.
// If an error occurs during the execution of the statement, that error
// will be returned by a call to Scan on the returned *Row, which is always non-nil.
// If the query selects no rows, the *Row's Scan will return ErrNoRows.
// Otherwise, the *sql.Row's Scan scans the first selected row and discards the rest.
// QueryRow uses the read only DB as the underlying physical db.
func (s *stmt) QueryRow(args ...interface{}) *sql.Row {
	return s.ROStmt().QueryRow(args...)
}

// QueryRowContext executes a prepared query statement with the given arguments.
// If an error occurs during the execution of the statement, that error
// will be returned by a call to Scan on the returned *Row, which is always non-nil.
// If the query selects no rows, the *Row's Scan will return ErrNoRows.
// Otherwise, the *sql.Row's Scan scans the first selected row and discards the rest.
// QueryRowContext uses the read only DB as the underlying physical db.
func (s *stmt) QueryRowContext(ctx context.Context, args ...interface{}) *sql.Row {
	return s.ROStmt().QueryRowContext(ctx, args...)
}

// ROStmt return the replica statement
func (s *stmt) ROStmt() *sql.Stmt {
	totalStmtsConn := len(s.replicaStmts) + len(s.primaryStmts)
	if totalStmtsConn == len(s.primaryStmts) {
<<<<<<< HEAD
		return s.primaryStmts[s.db.rounRobinRW(len(s.primaryStmts))]
	}

	return s.replicaStmts[s.db.rounRobinRO(len(s.replicaStmts))]
=======
		return s.loadBalancer.Resolve(s.primaryStmts)
	}
	return s.loadBalancer.Resolve(s.replicaStmts)
>>>>>>> dd35deea
}

// RWStmt return the primary statement
func (s *stmt) RWStmt() *sql.Stmt {
<<<<<<< HEAD
	return s.primaryStmts[s.db.rounRobinRW(len(s.primaryStmts))]
=======
	return s.loadBalancer.Resolve(s.primaryStmts)
>>>>>>> dd35deea
}<|MERGE_RESOLUTION|>--- conflicted
+++ resolved
@@ -18,13 +18,8 @@
 }
 
 type stmt struct {
-<<<<<<< HEAD
-	db *sqlDB
-
-=======
 	db           *sqlDB
 	loadBalancer StmtLoadBalancer
->>>>>>> dd35deea
 	primaryStmts []*sql.Stmt
 	replicaStmts []*sql.Stmt
 }
@@ -32,11 +27,7 @@
 // Close closes the statement by concurrently closing all underlying
 // statements concurrently, returning the first non nil error.
 func (s *stmt) Close() error {
-<<<<<<< HEAD
-	return doParallely(s.db.totalConnections, func(i int) error {
-=======
 	return doParallely(s.db.totalConnection, func(i int) error {
->>>>>>> dd35deea
 		if i < len(s.primaryStmts) {
 			return s.primaryStmts[i].Close()
 		}
@@ -98,23 +89,12 @@
 func (s *stmt) ROStmt() *sql.Stmt {
 	totalStmtsConn := len(s.replicaStmts) + len(s.primaryStmts)
 	if totalStmtsConn == len(s.primaryStmts) {
-<<<<<<< HEAD
-		return s.primaryStmts[s.db.rounRobinRW(len(s.primaryStmts))]
-	}
-
-	return s.replicaStmts[s.db.rounRobinRO(len(s.replicaStmts))]
-=======
 		return s.loadBalancer.Resolve(s.primaryStmts)
 	}
 	return s.loadBalancer.Resolve(s.replicaStmts)
->>>>>>> dd35deea
 }
 
 // RWStmt return the primary statement
 func (s *stmt) RWStmt() *sql.Stmt {
-<<<<<<< HEAD
-	return s.primaryStmts[s.db.rounRobinRW(len(s.primaryStmts))]
-=======
 	return s.loadBalancer.Resolve(s.primaryStmts)
->>>>>>> dd35deea
 }