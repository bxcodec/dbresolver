package dbresolver

// New will resolve all the passed connection with configurable parameters
func New(opts ...OptionFunc) DB {
	opt := defaultOption()
	for _, optFunc := range opts {
		optFunc(opt)
	}

	if len(opt.PrimaryDBs) == 0 {
		panic("required primary db connection, set the primary db " +
			"connection with dbresolver.New(dbresolver.WithPrimaryDBs(primaryDB))")
	}
	return &sqlDB{
<<<<<<< HEAD
		primaries:        dbs[:1],
		replicas:         dbs[1:],
		totalConnections: len(dbs),
	}
}

// WrapDBsMultiPrimary will wrap all DB connection
// first DB array connection is the primary-writer connection (RW),
// the second DB array will be used for RO connection
func WrapDBsMultiPrimary(primaryDBs, roDBs []*sql.DB) DB {

	if len(primaryDBs) == 0 {
		panic("required primary connection")
	}

	return &sqlDB{
		primaries:        primaryDBs,
		replicas:         roDBs,
		totalConnections: len(primaryDBs) + len(roDBs),
=======
		primaries:        opt.PrimaryDBs,
		replicas:         opt.ReplicaDBs,
		loadBalancer:     opt.DBLB,
		stmtLoadBalancer: opt.StmtLB,
>>>>>>> dd35deea
	}
}<|MERGE_RESOLUTION|>--- conflicted
+++ resolved
@@ -12,31 +12,9 @@
 			"connection with dbresolver.New(dbresolver.WithPrimaryDBs(primaryDB))")
 	}
 	return &sqlDB{
-<<<<<<< HEAD
-		primaries:        dbs[:1],
-		replicas:         dbs[1:],
-		totalConnections: len(dbs),
-	}
-}
-
-// WrapDBsMultiPrimary will wrap all DB connection
-// first DB array connection is the primary-writer connection (RW),
-// the second DB array will be used for RO connection
-func WrapDBsMultiPrimary(primaryDBs, roDBs []*sql.DB) DB {
-
-	if len(primaryDBs) == 0 {
-		panic("required primary connection")
-	}
-
-	return &sqlDB{
-		primaries:        primaryDBs,
-		replicas:         roDBs,
-		totalConnections: len(primaryDBs) + len(roDBs),
-=======
 		primaries:        opt.PrimaryDBs,
 		replicas:         opt.ReplicaDBs,
 		loadBalancer:     opt.DBLB,
 		stmtLoadBalancer: opt.StmtLB,
->>>>>>> dd35deea
 	}
 }